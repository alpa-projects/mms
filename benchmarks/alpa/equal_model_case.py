--- conflicted
+++ resolved
@@ -11,14 +11,10 @@
 from alpa_serve.profiling import ProfilingDatabase, ParallelConfig
 from alpa_serve.placement_policy import (ClusterEnv, ModelData,
     SelectiveReplicationILP, SelectiveReplicationGreedy,
-<<<<<<< HEAD
     SelectiveReplicationSearch, SelectiveReplicationUniform,
-    ModelParallelismILP, ModelParallelismGreedy, ModelParallelismSearch)
-=======
-    SelectiveReplicationSearch, SelectiveReplicationReplacement,
-    ModelParallelismILP, ModelParallelismGreedy, ModelParallelismSearch,
+    SelectiveReplicationReplacement, ModelParallelismILP,
+    ModelParallelismGreedy, ModelParallelismSearch,
     ModelParallelismEqual)
->>>>>>> becb7f29
 from alpa_serve.profiling import ProfilingDatabase
 from alpa_serve.trace import Trace, report_group_stats
 from alpa_serve.util import GB, write_tsv, ServingCase
@@ -33,12 +29,6 @@
     "total_rate", "rate_distribution", "arrival_process", "arrival_process_kwargs",
     "slo_scale", "duration", "policy_name", "train_start", "train_end",
     "test_start", "test_end"])
-
-<<<<<<< HEAD
-default_slos = {"bert-1.3b": 0.15062555, "bert-2.6b": 0.23710373, "bert-6.7b": 0.39624744,
-                "moe-1.3b": 0.022, "moe-2.4b": 0.028, "moe-7.1b": 0.041}
-=======
->>>>>>> becb7f29
 
 def get_equal_model_serving_case(case, prof_database=None):
     if prof_database is None:
@@ -220,6 +210,8 @@
                  replacement_interval=interval)
         elif policy_name == "sr-search":
             policy = SelectiveReplicationSearch(verbose=1)
+        elif policy_name == "sr-uniform":
+            policy = SelectiveReplicationUniform(verbose=1)
         elif policy_name == "mp-ilp":
             policy = ModelParallelismILP(verbose=1)
         elif "mp-search" in policy_name:
@@ -232,15 +224,10 @@
             policy = ModelParallelismGreedy(
                 use_evo_search=use_evo_search,
                 group_size=group_size, verbose=1)
-<<<<<<< HEAD
-        elif policy_name == "sr-uniform":
-            policy = SelectiveReplicationUniform(verbose=1)
-=======
         elif "mp-equal" in policy_name:
             pp = int(policy_name.split("-")[2])
             op = int(policy_name.split("-")[3])
             policy = ModelParallelismEqual(pp=pp, op=op)
->>>>>>> becb7f29
         else:
             raise ValueError(f"Invalid placement policy: {policy_name}")
 
@@ -255,13 +242,8 @@
                "num_devices", "mem_budget", "model_type", "num_models",
                "total_rate", "rate_distribution",
                "arrival_process", "arrival_process_kwargs",
-               "slo_scale", "duration", "policy_name", 
+               "slo_scale", "duration", "policy_name",
                "placement", "goodput", "mode")
-
-<<<<<<< HEAD
-def run_equal_model_cases(cases, exp_name="default", output_file=None,
-                          mode="simulate", parallel=False, prof_database=None):
-=======
 
 def run_one_equal_model_case(case, mode,
                              output_file=None, prof_database=None,
@@ -269,28 +251,12 @@
                              debug=False,
                              enable_batching=False):
     serving_case = get_equal_model_serving_case(case, prof_database)
-
->>>>>>> becb7f29
     if mode == "simulate":
         stats, placement = approximate_one_case(serving_case, debug=debug, enable_batching=enable_batching)
     else:
         stats, placement = run_one_case(serving_case, relax_slo=relax_slo,
                                         protocol=protocol, debug=debug)
 
-<<<<<<< HEAD
-    run_results = []
-    for case in cases:
-        run_results.append(run_one_case_(case, prof_database))
-
-    results = []
-    all_stats = []
-    for case, run_res in zip(cases, run_results):
-        if parallel:
-            stats, placement = ray.get(run_res)
-        else:
-            stats, placement = run_res
-        all_stats.append(stats)
-=======
     Workload.print_stats(stats)
     print(f"group #req: {stats.group_num_requests}")
 
@@ -302,11 +268,11 @@
 
     return values
 
->>>>>>> becb7f29
 
 def run_equal_model_cases(cases, output_file=None,
                           mode="simulate", relax_slo=False, protocol="http",
-                          debug_tstamp=False, parallel=False, enable_batching=False):
+                          debug_tstamp=False, parallel=False, enable_batching=False,
+                          prof_database=None):
     if parallel and not ray.is_initialized():
         ray.init(address="auto", namespace="alpa_serve",
                  runtime_env={"working_dir": os.getcwd(),
@@ -321,7 +287,8 @@
     for case in cases:
         results.append(run_one_case_(case, mode,
             output_file=output_file, relax_slo=relax_slo,
-            protocol=protocol, debug=debug_tstamp, enable_batching=enable_batching))
+            protocol=protocol, debug=debug_tstamp,
+            enable_batching=enable_batching, prof_database=prof_database))
 
     if parallel:
         results = ray.get(results)
@@ -341,7 +308,7 @@
          num_devices, mem_budget, model_type, num_models,
          total_rate, rate_distribution,
          arrival_process, arrival_process_kwargs,
-         slo_scale, duration, policy_name, 
+         slo_scale, duration, policy_name,
          placement, goodput, mode) = line.split("\t")
 
         num_devices = int(num_devices)
