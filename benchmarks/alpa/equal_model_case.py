import argparse
from collections import namedtuple, defaultdict
import os

import ray

from alpa_serve.simulator.controller import Controller, simulate_one_case
from alpa_serve.simulator.workload import Workload, GammaProcess, UniformMMPP
from alpa_serve.profiling import ProfilingDatabase
from alpa_serve.placement_policy import (ClusterEnv, ModelData,
    SelectiveReplicationILP, SelectiveReplicationGreedy,
    SelectiveReplicationSearch,
    ModelParallelismILP, ModelParallelismGreedy, ModelParallelismSearch)
from alpa_serve.profiling import ProfilingDatabase
from alpa_serve.trace import Trace
from alpa_serve.util import GB, write_tsv, ServingCase

from benchmarks.alpa.util import get_model_def
from benchmarks.alpa.run_one_case import run_one_case


# A case where all models are the same
EqualModelCase = namedtuple("EqualModelCase", [
    "num_devices", "mem_budget", "model_type", "num_models",
    "total_rate", "rate_distribution", "arrival_process", "arrival_process_kwargs",
    "slo_scale", "duration", "policy_name"])

default_slos = {"bert-1.3b": 0.5, "bert-2.6b": 0.8, "bert-6.7b": 1.2,
                "moe-1.3b": 0.1, "moe-2.4b": 0.15, "moe-7.1b": 0.2}

def get_equal_model_serving_case(case, prof_database=None):
    if prof_database is None:
        prof_database = ProfilingDatabase("profiling_result.pkl")

    (num_devices, mem_budget, model_type, num_models,
     total_rate, rate_distribution, arrival_process, arrival_process_kwargs,
     slo_scale, duration, policy_name) = case

    cluster_env = ClusterEnv(num_devices=num_devices, mem_budget=mem_budget)
    num_models = num_models

    model_names = [f"m{i}" for i in range(num_models)]
    model_types = [model_type] * num_models
    slos = [slo_scale * default_slos[model_type]] * num_models

    if rate_distribution == "uniform":
        rates = [total_rate / num_models] * num_models
    elif rate_distribution == "power_law":
        q = 3/5
        s = (1 - q ** num_models) / (1 - q)
        base = total_rate / s
        rates = [base * (q ** i) for i in range(num_models)]
    elif rate_distribution is None:
        pass
    else:
        raise ValueError(f"Invalid rate distribution: {rate_distribution}")

    train_workload = None
    if arrival_process == "gamma":
        arrival_processes = [
            GammaProcess(rates[i], arrival_process_kwargs["cv"])
            for i in range(num_models)
        ]
    elif arrival_process == "uniform_mmpp":
        arrival_processes = [
            UniformMMPP(**arrival_process_kwargs)
            for _ in range(num_models)
        ]
    elif arrival_process == "azure_v2":
        azure_v2_trace_dir = arrival_process_kwargs["trace_dir"]
        azure_v2_trace = Trace("azure_v2", azure_v2_trace_dir)
<<<<<<< HEAD
        train_replays = azure_v2_trace.replay(model_names, model_mapping_strategy="stripe", arrival_distribution="vanilla",
                                                    start_time='0.0.0', end_time='1.0.0', replication_factor=arrival_process_kwargs["rate_scale"])
        test_replays = azure_v2_trace.replay(model_names,
                                              model_mapping_strategy="stripe",
                                              arrival_distribution="gamma",
                                              start_time='5.0.0',
                                              end_time='6.0.0',
                                              interval_seconds=5400,
                                              rate_scale_factor=arrival_process_kwargs["rate_scale"],
                                              cv_scale_factor=arrival_process_kwargs["cv_scale"])
        for m in test_replays:
            test_replays[m].report_stats()

        train_workload = Workload.empty()
=======
        # train_replays = azure_v2_trace.replay(model_names, model_mapping_strategy="stripe", arrival_distribution="vanilla",
        #                                             start_time='0.0.0', end_time='1.0.0', time_scale_factor=10)
        # test_replays = azure_v2_trace.replay(model_names, model_mapping_strategy="stripe", arrival_distribution="vanilla",
        #                                             start_time='1.0.0', end_time='2.0.0', time_scale_factor=10)
        train_replays = azure_v2_trace.replay(model_names, model_mapping_strategy="stripe", arrival_distribution="gamma",
                                                    start_time='0.0.0', end_time='1.0.0', rate_scale_factor=2, cv_scale_factor=8)
        test_replays = azure_v2_trace.replay(model_names, model_mapping_strategy="stripe", arrival_distribution="gamma",
                                                    start_time='1.0.0', end_time='2.0.0', rate_scale_factor=2, cv_scale_factor=8)
        ws = []
>>>>>>> 96a6cc01
        for model_name, slo in zip(model_names, slos):
            ws.append(train_replays[model_name].to_workload(slo))
        train_workload = Workload.merge(*ws)
        arrival_processes = [test_replays[model_name] for model_name in model_names]
    else:
        raise ValueError("Invalid arrival process: {arrival_process}")

    rates = [a.rate() for a in arrival_processes]
    cvs = [a.cv() for a in arrival_processes]

    def register_models(controller):
        is_simulator = isinstance(controller, Controller)

        for model_name, model_type in zip(model_names, model_types):
            controller.register_model.remote(
                model_name, get_model_def(model_type, is_simulator,
                                          prof_database))

    def generate_workload(start=0):
        ws = []
        for i in range(num_models):
            if "azure" in arrival_process:
                ws.append(arrival_processes[i].to_workload(slos[i]))
            else:
                ws.append(arrival_processes[i].generate_workload(
                    model_names[i], start, duration, slo=slos[i], seed=i))
        return Workload.merge(*ws)

    def place_models(controller):
        num_models = len(model_names)
        model_datas = []
        for i in range(num_models):
            model_datas.append(ModelData(model_names[i], slos[i], rates[i], cvs[i],
                                         prof_database.get(model_types[i])))

        if policy_name == "sr-ilp":
            policy = SelectiveReplicationILP(verbose=1)
        elif policy_name == "sr-greedy":
            policy = SelectiveReplicationGreedy(verbose=1)
        elif policy_name == "sr-search":
            policy = SelectiveReplicationSearch(verbose=1)
        elif policy_name == "mp-ilp":
            policy = ModelParallelismILP(verbose=1)
        elif policy_name == "mp-search":
            policy = ModelParallelismSearch(verbose=2)
        elif "mp-greedy" in policy_name:
            group_size = int(policy_name.split("-")[2])
            policy = ModelParallelismGreedy(group_size=group_size, verbose=1)
        else:
            raise ValueError(f"Invalid placement policy: {policy_name}")

        placement = policy.place_models(controller, cluster_env, model_datas, train_workload)

        return placement

    return ServingCase(register_models, generate_workload, place_models)


def simulate_one_equal_model_case(case, prof_database=None):
    serving_case = get_equal_model_serving_case(case, prof_database)
    stats, placement = simulate_one_case(serving_case)
    return stats, placement


def run_one_equal_model_case(case, prof_database=None):
    serving_case = get_equal_model_serving_case(case, prof_database)
    stats, placement = run_one_case(serving_case)
    return stats, placement


_DATA_HEADS = ("exp_name",
               "num_devices", "mem_budget", "model_type", "num_models",
               "total_rate", "rate_distribution",
               "arrival_process", "arrival_process_kwargs",
               "slo_scale", "duration", "policy_name",
               "placement", "goodput", "mode")

def run_equal_model_cases(cases, exp_name="default", output_file=None,
                          mode="simulate", parallel=False):
    if mode == "simulate":
        if parallel:
            ray.init(address="auto", runtime_env={"working_dir": os.getcwd()},
                     ignore_reinit_error=True)
            run_one_case_ = ray.remote(num_cpus=2)(simulate_one_equal_model_case).remote
        else:
            run_one_case_ = simulate_one_equal_model_case
    else:
        ray.init(address="auto", runtime_env={"working_dir": os.getcwd()},
                 ignore_reinit_error=True)
        run_one_case_ = run_one_equal_model_case

    run_results = []
    for case in cases:
        run_results.append(run_one_case_(case))

    results = []
    for case, run_res in zip(cases, run_results):
        if parallel:
            stats, placement = ray.get(run_res)
        else:
            stats, placement = run_res

        Workload.print_stats(stats)
        goodput = stats.goodput

        res = (placement, round(goodput, 3), mode)
        values = (exp_name,) + tuple(case) + res

        if output_file is not None:
            write_tsv(_DATA_HEADS, values, output_file)
        results.append(res)

    return results


def read_equal_model_case_tsv(filename):
    rows = []  # List[dict]

    for line in open(filename):
        line = line.strip()
        if not line or line.startswith("#"):
            continue

        (exp_name,
         num_devices, mem_budget, model_type, num_models,
         total_rate, rate_distribution,
         arrival_process, arrival_process_kwargs,
         slo_scale, duration, policy_name,
         placement, goodput, mode) = line.split("\t")

        num_devices = int(num_devices)
        num_models = int(num_models)
        total_rate = float(total_rate) 
        arrival_process_kwargs = eval(arrival_process_kwargs)
        slo_scale = float(slo_scale)
        duration = float(duration)
        goodput = float(goodput)

        values = locals()
        row = {
            key: values[key]
            for key in _DATA_HEADS
        }
        rows.append(row)

    return rows


if __name__ == "__main__":
    parser = argparse.ArgumentParser()
    parser.add_argument("--run", action="store_true",
        help="Whether to do a real run to check the results of simulation.")
    args = parser.parse_args()

    num_devices = 4
    mem_budget = 12 * GB
    model_type = "bert-1.3b"
    num_models = 8
    total_rate = 30
    rate_distribution = "uniform"
    arrival_process = "gamma"
    arrival_process_kwargs = {"cv": 4}
    slo = 0.5
    duration = 50
    policy_name = "mp-greedy-2"

    cases = [
        EqualModelCase(num_devices, mem_budget, model_type, num_models,
                       total_rate, rate_distribution,
                       arrival_process, arrival_process_kwargs,
                       slo, duration, policy_name)
    ]

    if args.run:
        run_equal_model_cases(cases,
                             exp_name="tmp",
                             output_file="tmp.tsv",
                             mode="run",
                             parallel=False)

    run_equal_model_cases(cases,
                          exp_name="tmp",
                          output_file="tmp.tsv",
                          mode="simulate",
                          parallel=True)<|MERGE_RESOLUTION|>--- conflicted
+++ resolved
@@ -69,9 +69,14 @@
     elif arrival_process == "azure_v2":
         azure_v2_trace_dir = arrival_process_kwargs["trace_dir"]
         azure_v2_trace = Trace("azure_v2", azure_v2_trace_dir)
-<<<<<<< HEAD
-        train_replays = azure_v2_trace.replay(model_names, model_mapping_strategy="stripe", arrival_distribution="vanilla",
-                                                    start_time='0.0.0', end_time='1.0.0', replication_factor=arrival_process_kwargs["rate_scale"])
+        train_replays = azure_v2_trace.replay(model_names,
+                                              model_mapping_strategy="stripe",
+                                              arrival_distribution="gamma",
+                                              start_time='5.0.0',
+                                              end_time='6.0.0',
+                                              interval_seconds=5400,
+                                              rate_scale_factor=arrival_process_kwargs["rate_scale"],
+                                              cv_scale_factor=arrival_process_kwargs["cv_scale"])
         test_replays = azure_v2_trace.replay(model_names,
                                               model_mapping_strategy="stripe",
                                               arrival_distribution="gamma",
@@ -80,24 +85,13 @@
                                               interval_seconds=5400,
                                               rate_scale_factor=arrival_process_kwargs["rate_scale"],
                                               cv_scale_factor=arrival_process_kwargs["cv_scale"])
-        for m in test_replays:
-            test_replays[m].report_stats()
-
-        train_workload = Workload.empty()
-=======
-        # train_replays = azure_v2_trace.replay(model_names, model_mapping_strategy="stripe", arrival_distribution="vanilla",
-        #                                             start_time='0.0.0', end_time='1.0.0', time_scale_factor=10)
-        # test_replays = azure_v2_trace.replay(model_names, model_mapping_strategy="stripe", arrival_distribution="vanilla",
-        #                                             start_time='1.0.0', end_time='2.0.0', time_scale_factor=10)
-        train_replays = azure_v2_trace.replay(model_names, model_mapping_strategy="stripe", arrival_distribution="gamma",
-                                                    start_time='0.0.0', end_time='1.0.0', rate_scale_factor=2, cv_scale_factor=8)
-        test_replays = azure_v2_trace.replay(model_names, model_mapping_strategy="stripe", arrival_distribution="gamma",
-                                                    start_time='1.0.0', end_time='2.0.0', rate_scale_factor=2, cv_scale_factor=8)
         ws = []
->>>>>>> 96a6cc01
         for model_name, slo in zip(model_names, slos):
             ws.append(train_replays[model_name].to_workload(slo))
         train_workload = Workload.merge(*ws)
+        
+        for m in test_replays:
+            test_replays[m].report_stats()
         arrival_processes = [test_replays[model_name] for model_name in model_names]
     else:
         raise ValueError("Invalid arrival process: {arrival_process}")
