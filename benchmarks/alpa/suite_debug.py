from alpa_serve.simulator.controller import Controller
from alpa_serve.simulator.workload import Workload, PoissonProcess
from alpa_serve.profiling import ParallelConfig, ProfilingDatabase
from alpa_serve.util import ServingCase

from benchmarks.alpa.util import get_model_def


suite_debug = {
}

prof_database = ProfilingDatabase("profiling_result.pkl", False)

def debug_case(per_model_rate, duration, placement):
    def register_models(controller):
        is_simulator = isinstance(controller, Controller)

        controller.register_model.remote(
            "a", get_model_def("bert-1.3b", is_simulator, prof_database))
        controller.register_model.remote(
            "b", get_model_def("bert-1.3b", is_simulator, prof_database))

    def generate_workload(start=0):
<<<<<<< HEAD
        arrival_process = PoissonProcess(5)
        w1 = arrival_process.generate_workload("a", start, 60, slo=0.5, seed=1)
        w2 = arrival_process.generate_workload("b", start, 60, slo=0.5, seed=2)
=======
        arrival_process = PoissonProcess(per_model_rate)
        w1 = arrival_process.generate_workload("a", start, duration, slo=0.5, seed=1)
        w2 = arrival_process.generate_workload("b", start, duration, slo=0.5, seed=2)
>>>>>>> 547a6361
        w = w1 + w2
        return w

    def place_models(controller):
        if placement == "replicate":
            group_id = 0
            controller.create_mesh_group_manager.remote(group_id, [1, 1])
            controller.create_replica.remote(
                "a", group_id, [ParallelConfig(1, 1, 1)])

            group_id = 1
            controller.create_mesh_group_manager.remote(group_id, [1, 1])
            controller.create_replica.remote(
                "b", group_id, [ParallelConfig(1, 1, 1)])
        elif placement == "replicate_2x":
            group_id = 0
            controller.create_mesh_group_manager.remote(group_id, [1, 1])
            controller.create_replica.remote(
                "a", group_id, [ParallelConfig(1, 1, 1)])
            controller.create_replica.remote(
                "b", group_id, [ParallelConfig(1, 1, 1)])

            group_id = 1
            controller.create_mesh_group_manager.remote(group_id, [1, 1])
            controller.create_replica.remote(
                "a", group_id, [ParallelConfig(1, 1, 1)])
            controller.create_replica.remote(
                "b", group_id, [ParallelConfig(1, 1, 1)])
        elif placement == "pipeline_2x":
            group_id = 0
            controller.create_mesh_group_manager.remote(group_id, [1, 2])
            controller.create_replica.remote(
                "a", group_id, [ParallelConfig(1, 1, 2)])
            controller.create_replica.remote(
                "b", group_id, [ParallelConfig(1, 1, 2)])
        elif placement == "pipeline_8x":
            group_id = 0
            controller.create_mesh_group_manager.remote(group_id, [1, 8])
            controller.create_replica.remote(
                "a", group_id, [ParallelConfig(1, 1, 8)])
            controller.create_replica.remote(
                "b", group_id, [ParallelConfig(1, 1, 8)])
        else:
            raise ValueError(f"Invalid placement: {placement}")

        controller.sync()

    return ServingCase(register_models, generate_workload, place_models)


suite_debug["debug_replicate"] = debug_case(4, 60, "replicate")
suite_debug["debug_replicate_2x"] = debug_case(4, 60, "replicate_2x")
suite_debug["debug_pipeline"] = debug_case(4, 60, "pipeline_2x")
suite_debug["debug_replicate_overloaded"] = debug_case(30, 30, "replicate")
suite_debug["debug_pipeline_overloaded"] = debug_case(30, 30, "pipeline_2x")<|MERGE_RESOLUTION|>--- conflicted
+++ resolved
@@ -21,15 +21,9 @@
             "b", get_model_def("bert-1.3b", is_simulator, prof_database))
 
     def generate_workload(start=0):
-<<<<<<< HEAD
-        arrival_process = PoissonProcess(5)
-        w1 = arrival_process.generate_workload("a", start, 60, slo=0.5, seed=1)
-        w2 = arrival_process.generate_workload("b", start, 60, slo=0.5, seed=2)
-=======
         arrival_process = PoissonProcess(per_model_rate)
         w1 = arrival_process.generate_workload("a", start, duration, slo=0.5, seed=1)
         w2 = arrival_process.generate_workload("b", start, duration, slo=0.5, seed=2)
->>>>>>> 547a6361
         w = w1 + w2
         return w
 
