import argparse
from collections import defaultdict

import numpy as np
import matplotlib
import matplotlib.pyplot as plt

from benchmarks.alpa.equal_model_case import read_equal_model_case_tsv

show_name_dict = {
<<<<<<< HEAD
=======
    "sr-greedy":   "SR",
    "sr-search":   "Selective Replication (search)",
    "sr-ilp":      "Selective Replication (ilp)",

>>>>>>> 932b5501
    "sr-replace-30": "Clockwork++",
    "sr-replace-60": "Clockwork++",
    "sr-replace-120": "Clockwork++",
    "sr-replace-3600": "Clockwork++",
    "sr-replace-5400": "Clockwork++",
    "sr-replace-10800": "Clockwork++",
    "sr-replace-21600": "Clockwork++",

    "mp-ilp":         "Model Parallelism (ilp)",
    "mp-search":      "Beta",
    "mp-search-sep":  "Beta",

    "mp-greedy-2":    "Pipeline Parallelism (#stage=2)",
    "mp-greedy-4":    "Pipeline Parallelism (#stage=4)",
    "mp-greedy-8":    "Pipeline Parallelism (#stage=8)",
    "mp-greedy-16":   "Pipeline Parallelism (#stage=16)",
    "mp-equal-16-1":  "(16,1)", 
    "mp-equal-8-2":   "(8,2)",
    "mp-equal-4-4":   "(4,4)",
    "mp-equal-2-8":   "(2,8)",
}

def show_name(name):
    if "-real" in name:
        name = name.replace("-real", "")
        suffix = " REAL"
    elif "-batch" in name:
        name = name.replace("-batch", "")
        suffix = " Batching"
    else:
        suffix = ""
    return show_name_dict.get(name, name) + suffix


method2color_dict = {
}

ct = 0
def method2color(name):
    global ct
    name = name[:-6] if "batch" in name else name
    if name not in method2color_dict:
        method2color_dict[name] = f"C{ct}"
        ct += 1
    return method2color_dict[name]


method_order_list = [
    "sr-greedy", "sr-search", "sr-ilp",
    "sr-replace-30", "sr-replace-60", "sr-replace-120", "sr-replace-3600", "sr-replace-5400", "sr-replace-10800", "sr-replace-21600",
    "mp-ilp", "mp-search", "mp-search-sep",

<<<<<<< HEAD
    # "mp-search-100", "mp-search-1000",
=======
>>>>>>> 932b5501
    "mp-greedy-2", "mp-greedy-4", "mp-greedy-8", "mp-greedy-16",
    "mp-equal-16-1", "mp-equal-8-2", "mp-equal-4-4", "mp-equal-2-8",
]

def method2order(name):
    if "-real" in name:
        name = name.replace("-real", "")
        delta = len(method_order_list)
    elif "-batch" in name:
        name = name.replace("-batch", "")
        delta = len(method_order_list) * 2
    else:
        delta = 0
    return method_order_list.index(name) + delta


def plot_goodput_common(data, threshold, increasing, xlabel, title, output, show):
    if len(data) == 0:
        print(f"No data to draw for {output}. Skipped.")
        return

    fig, ax = plt.subplots()
    figure_size = (5, 5)

    methods = list(data.keys())
    methods.sort(key=lambda x: method2order(x))

    curves = []
    legends = []
    first_good = []
    x_max = 0
    y_max = 0
    for method in methods:
        curve = data[method]
        xs_, ys_ = zip(*curve.items())
        xs = [x for x, _ in sorted(zip(xs_, ys_))]
        ys = [y for _, y in sorted(zip(xs_, ys_))]
        ys = np.array(ys) * 100
        if "batch" in method:
            curve = ax.plot(xs, ys, "--*", color=method2color(method))
        else:
            curve = ax.plot(xs, ys, "-*", color=method2color(method))
        curves.append(curve[0])
        legends.append(show_name(method))

        if increasing:
            iterator = range(len(xs))
        else:
            iterator = reversed(range(len(xs)))

        found = False
        for i in iterator:
            if ys[i] >= threshold * 100:
                first_good.append(xs[i])
                found = True
                break
        if not found:
            first_good.append(0)

        x_max = max(x_max, *xs)
        y_max = max(y_max, *ys)

    ax.set_ylim(bottom=0, top=max(y_max * 1.02, 100))
    ax.set_ylabel("Workload satisfaction (%)")
    ax.set_xlabel(xlabel)
    ax.legend(curves, legends)
    ax.set_title(title)

    for i in range(len(methods)):
        if first_good[i] == 0:
            continue
        ax.axvline(first_good[i], color=method2color(methods[i]), linestyle=":")

    if show:
        plt.show()

    fig.set_size_inches(figure_size)
    fig.savefig(output, bbox_inches='tight')
    print(f"Output the plot to {output}")


def plot_goodput_vs_num_devices(lines, threshold, show):
    # Dict[policy -> Dict[num_devices -> goodput]]
    data = defaultdict(lambda: defaultdict(dict))

    for line in lines:
        if line["exp_name"] != "goodput_vs_num_devices":
            continue

        policy, x, goodput = (
            line["policy_name"], line["num_devices"], line["goodput"])
        data[policy][x] = goodput

    plot_goodput_common(data, threshold, True, "#devices",
                        "Workload satisfaction vs. #devices", "goodput_vs_num_devices.png",
                        args.show)


def plot_goodput_vs_num_models(lines, threshold, show):
    # Dict[policy -> Dict[num_models -> goodput]]
    data = defaultdict(lambda: defaultdict(dict))

    for line in lines:
        if line["exp_name"] != "goodput_vs_num_models":
            continue

        policy, x, goodput = (
            line["policy_name"], line["num_models"], line["goodput"])
        data[policy][x] = goodput

    plot_goodput_common(data, threshold, False, "#models",
                        "Workload satisfaction vs. #models", "goodput_vs_num_models.png",
                        args.show)


def plot_goodput_vs_slo(lines, threshold, show):
    # Dict[policy -> Dict[slo -> goodput]]
    data = defaultdict(lambda: defaultdict(dict))

    for line in lines:
        if line["exp_name"] != "goodput_vs_slo":
            continue

        policy, x, goodput =  (
            line["policy_name"], line["slo_scale"], line["goodput"])
        data[policy][x] = goodput

    plot_goodput_common(data, threshold, True, "SLO (s)",
                        "Workload satisfaction vs. SLO", "goodput_vs_slo.png",
                        args.show)


def plot_goodput_vs_total_rate(lines, threshold, show):
    # Dict[policy -> Dict[total_rate -> goodput]]
    data = defaultdict(lambda: defaultdict(dict))

    for line in lines:
        if line["exp_name"] != "goodput_vs_total_rate":
            continue

        policy, x, goodput = (
            line["policy_name"], line["total_rate"], line["goodput"])
        data[policy][x] = goodput

    plot_goodput_common(data, threshold, False, "Total rate (r/s)",
                        "Workload satisfaction vs. Total rate", "goodput_vs_total_rate.png",
                        args.show)


def plot_goodput_vs_cv(lines, threshold, show):
    # Dict[policy -> Dict[cv -> goodput]]
    data = defaultdict(lambda: defaultdict(dict))

    for line in lines:
        if line["exp_name"] != "goodput_vs_cv":
            continue

        policy, x, goodput = (
            line["policy_name"], line["arrival_process_kwargs"]["cv"], line["goodput"])
        data[policy][x] = goodput

    plot_goodput_common(data, threshold, False, "CV",
                        "Workload satisfaction vs. CV", "goodput_vs_cv.png",
                        args.show)


if __name__ == "__main__":
    parser = argparse.ArgumentParser()
    parser.add_argument("--input", type=str, default="res_various_metrics.tsv")
    parser.add_argument("--show", action="store_true")
    args = parser.parse_args()

    lines = read_equal_model_case_tsv(args.input)

    threshold = 0.99

    plot_goodput_vs_num_devices(lines, threshold, args.show)
    plot_goodput_vs_num_models(lines, threshold, args.show)
    plot_goodput_vs_slo(lines, threshold, args.show)
    plot_goodput_vs_total_rate(lines, threshold, args.show)
    plot_goodput_vs_cv(lines, threshold, args.show)<|MERGE_RESOLUTION|>--- conflicted
+++ resolved
@@ -8,13 +8,10 @@
 from benchmarks.alpa.equal_model_case import read_equal_model_case_tsv
 
 show_name_dict = {
-<<<<<<< HEAD
-=======
     "sr-greedy":   "SR",
     "sr-search":   "Selective Replication (search)",
     "sr-ilp":      "Selective Replication (ilp)",
 
->>>>>>> 932b5501
     "sr-replace-30": "Clockwork++",
     "sr-replace-60": "Clockwork++",
     "sr-replace-120": "Clockwork++",
@@ -67,10 +64,6 @@
     "sr-replace-30", "sr-replace-60", "sr-replace-120", "sr-replace-3600", "sr-replace-5400", "sr-replace-10800", "sr-replace-21600",
     "mp-ilp", "mp-search", "mp-search-sep",
 
-<<<<<<< HEAD
-    # "mp-search-100", "mp-search-1000",
-=======
->>>>>>> 932b5501
     "mp-greedy-2", "mp-greedy-4", "mp-greedy-8", "mp-greedy-16",
     "mp-equal-16-1", "mp-equal-8-2", "mp-equal-4-4", "mp-equal-2-8",
 ]
