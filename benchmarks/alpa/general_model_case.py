--- conflicted
+++ resolved
@@ -6,10 +6,7 @@
 from alpa_serve.simulator.controller import (Controller, simulate_one_case,
     approximate_one_case)
 from alpa_serve.simulator.workload import Workload, GammaProcess, UniformMMPP
-<<<<<<< HEAD
-=======
 from alpa_serve.profiling import ProfilingDatabase, ParallelConfig
->>>>>>> 8f0eb890
 from alpa_serve.placement_policy import (ClusterEnv, ModelData,
     SelectiveReplicationILP, SelectiveReplicationGreedy,
     ModelParallelismILP, ModelParallelismGreedy, ModelParallelismSearch)
@@ -26,15 +23,12 @@
     "total_rate", "rate_distribution", "arrival_process", "arrival_process_kwargs",
     "slo_scale", "duration", "policy_name"])
 
-<<<<<<< HEAD
 
 # default_slos = {"bert-1.3b": 0.06183671951293945, "bert-2.6b": 0.09547750155131023 , "bert-6.7b": 0.18315919240315756 ,
 #                 "moe-1.3b": 0.024369213316175673, "moe-2.4b": 0.028811666700575087 , "moe-7.1b": 0.04116768307156033 }
 default_slos = {"bert-1.3b": 0.15109131071302626, "bert-2.6b": 0.23757214016384548, "bert-6.7b": 0.3950637976328532,
                 "moe-1.3b": 0.024369213316175673, "moe-2.4b": 0.028811666700575087 , "moe-7.1b": 0.04116768307156033 }
 
-=======
->>>>>>> 8f0eb890
 
 def get_general_model_serving_case(case, prof_database=None):
     assert isinstance(case, GeneralModelCase), "not GeneralModelCase"     
@@ -48,7 +42,7 @@
     cluster_env = ClusterEnv(num_devices=num_devices, mem_budget=mem_budget)
     assert len(model_names) == len(model_types)
     num_models = len(model_names)
-
+    # slos = [default_slos[model_type] * slo_scale for model_type in model_types]
     single_latency = {
         model_type: sum(prof_database.get(model_type).para_dict[ParallelConfig(1,1,1)
         ].latency[1]) for model_type in set(model_types)}
@@ -182,16 +176,7 @@
     serving_case = get_general_model_serving_case(case, prof_database)
 
     if mode == "simulate":
-<<<<<<< HEAD
-        if parallel:
-            ray.init(address="auto", runtime_env={"working_dir": os.getcwd(), "excludes": ["backup"]},
-                     ignore_reinit_error=True)
-            run_one_case_ = ray.remote(num_cpus=2)(simulate_one_general_model_case).remote
-        else:
-            run_one_case_ = simulate_one_general_model_case
-=======
         stats, placement = simulate_one_case(serving_case, debug=debug)
->>>>>>> 8f0eb890
     else:
         stats, placement = run_one_case(serving_case, debug=debug)
 
