--- conflicted
+++ resolved
@@ -320,15 +320,9 @@
     plot_goodput_vs_num_devices(lines, threshold, args.show, folder)
     plot_goodput_vs_num_models(lines, threshold, args.show, folder)
     plot_goodput_vs_slo(lines, threshold, args.show, folder)
-<<<<<<< HEAD
-    plot_goodput_vs_rate_scale(lines, threshold, args.show, folder)
-    plot_goodput_vs_cv_scale(lines, threshold, args.show, folder)
-    plot_num_devices_vs_num_models(lines, threshold, args.show, folder)
-=======
     if args.synthetic:
         plot_goodput_vs_rate(lines, threshold, args.show, folder)
         plot_goodput_vs_cv(lines, threshold, args.show, folder)
     else:
         plot_goodput_vs_rate_scale(lines, threshold, args.show, folder)
-        plot_goodput_vs_cv_scale(lines, threshold, args.show, folder)
->>>>>>> 7a3fdb42
+        plot_goodput_vs_cv_scale(lines, threshold, args.show, folder)