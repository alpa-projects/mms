--- conflicted
+++ resolved
@@ -19,18 +19,11 @@
                         choices=["all", "goodput_vs_num_devices", "goodput_vs_num_models",
                               "goodput_vs_slo", "goodput_vs_rate", "goodput_vs_cv",
                               "num_devices_vs_num_models"])
-<<<<<<< HEAD
-    parser.add_argument("--skip-slow-exp", action="store_true")
-    parser.add_argument("--model-type", type=str, default="bert-2.6b",
+    parser.add_argument("--model-type", type=str, default="bert-1.3b",
                         choices=["bert-1.3b", "bert-2.6b", "bert-6.7b"])
-    parser.add_argument("--synthetic", action="store_true")
-=======
-    parser.add_argument("--model_type", type=str, default="bert-1.3b",
-                        choices=["bert-1.3b", "bert-2.6b", "bert-6.7b"])
-    parser.add_argument("--mem_budget", type=int, default=14)
+    parser.add_argument("--mem-budget", type=int, default=14)
     parser.add_argument("--workload", type=str, default="synthetic",
                         choices=["synthetic", "azure_v1", "azure_v2"])
->>>>>>> d074e500
     parser.add_argument("--rate-distribution", choices=["uniform", "power_law"],
                         default="power_law")
     parser.add_argument("--rate", type=float, default=64)
@@ -41,63 +34,15 @@
 
     # choices: {"sr-greedy", "sr-ilp", "mp-ilp", "mp-greedy-2", "mp-greedy-8"}
     policies = ["sr-greedy", "mp-search"]
-<<<<<<< HEAD
-    mem_budget = 16 * GB
-=======
     mem_budget = args.mem_budget * GB
->>>>>>> d074e500
     model_type = args.model_type
 
-    if model_type == "bert-1.3b":
-        # default config
-        fixed_num_devices = 16
-        fixed_num_models = 64
-        fixed_rate_scale = 4
-        fixed_cv_scale = 1
-        fixed_slo_scale = 5
-
-        # variables
-        num_devices_list = [4, 8, 12, 16, 20, 24, 32]
-        num_models_list = [32, 64, 80, 96, 108, 120]
-        rate_list = [16, 32, 48, 64, 80] # synthetic trace only
-        cv_list = [1, 2, 4, 8]           # synthetic trace only
-        rate_scales = [1, 2, 4, 8, 16]   # real trace only
-        cv_scales = [1, 2, 4, 8, 16]     # real trace only
-        slo_scales = [2.5, 5, 10, 20]
-    elif model_type == "bert-2.6b":
-        # default config
-        fixed_num_devices = 32
-        fixed_num_models = 64
-        fixed_rate_scale = 1
-        fixed_cv_scale = 1
-        fixed_slo_scale = 5
-
-        # variables
-        num_devices_list = [8, 16, 24, 32, 48, 64, 96]
-        num_models_list = [16, 32, 64, 80, 96, 128]
-        rate_list = [16, 32, 48, 64, 80] # synthetic trace only
-        cv_list = [1, 2, 4, 8]           # synthetic trace only
-        rate_scales = [1, 2, 4, 8, 16]   # real trace only
-        cv_scales = [1, 2, 4, 8, 16]     # real trace only
-        slo_scales = [2.5, 5, 10, 20]
-    elif model_type == "bert-6.7b":
-        # default config
-        fixed_num_devices = 32
-        fixed_num_models = 32
-        fixed_rate_scale = 1
-        fixed_cv_scale = 1
-        fixed_slo_scale = 5
-
-        # variables
-        num_devices_list = [16, 24, 32, 48, 64, 72, 96]
-        num_models_list = [16, 32, 48, 64, 80]
-        rate_list = [16, 32, 48, 64, 80] # synthetic trace only
-        cv_list = [1, 2, 4, 8]           # synthetic trace only
-        rate_scales = [1, 2, 4, 8, 16]   # real trace only
-        cv_scales = [1, 2, 4, 8, 16]     # real trace only
-        slo_scales = [2.5, 5, 10, 20]
-    else:
-        raise NotImplementedError("Unsupported model.")
+    # default config
+    fixed_num_devices = 32
+    fixed_num_models = 32
+    fixed_rate_scale = 1
+    fixed_cv_scale = 1
+    fixed_slo_scale = 5
 
     # workload config
     if args.workload == "synthetic":
@@ -107,10 +52,6 @@
 
         arrival_process = "gamma"
         arrival_process_kwargs = {"cv": args.cv}
-<<<<<<< HEAD
-    else:
-        # real trace does not need these configs
-=======
 
         num_devices_list, num_models_list, slo_scales, \
         rate_list, cv_list, rate_scales, cv_scales = synthetic_suite[model_type]
@@ -128,22 +69,18 @@
         rate_list, cv_list, rate_scales, cv_scales = azure_v1_suite[model_type]
     elif args.workload == "azure_v2":
         # real trace does not need these config
->>>>>>> d074e500
         rate_distribution = None
         total_rate = -1
         duration = -1
-        assert (args.trace_dir.endswith("azure_v1.pkl") or args.trace_dir.endswith("azure_v2.pkl"))
-        arrival_process = "azure_v2" if "azure_v2" in args.trace_dir else "azure_v1"
+
+        arrival_process = "azure_v2"
         arrival_process_kwargs = {"rate_scale": fixed_rate_scale,
                                   "cv_scale": fixed_cv_scale,
                                   "trace_dir": args.trace_dir}
-<<<<<<< HEAD
-=======
         num_devices_list, num_models_list, slo_scales, \
         rate_list, cv_list, rate_scales, cv_scales = azure_v2_suite[model_type]
     else:
         raise ValueError("Unsupported workload!")
->>>>>>> d074e500
 
     # output file
     if args.output.endswith(".tsv"):
@@ -162,17 +99,12 @@
     # parse exp ids:
     if args.exp_ids == "all":
         experiments = ["goodput_vs_num_devices", "goodput_vs_num_models", "goodput_vs_slo",
-                       "goodput_vs_rate ", "goodput_vs_cv", "num_devices_vs_num_models"]
+                       "goodput_vs_rate", "goodput_vs_cv", "num_devices_vs_num_models"]
     else:
         assert args.exp_ids in ["goodput_vs_num_devices", "goodput_vs_num_models", "goodput_vs_slo",
                                 "goodput_vs_rate", "goodput_vs_cv", "num_devices_vs_num_models"]
         experiments = [args.exp_ids]
 
-    if args.skip_slow_exp:
-        if "num_devices_vs_num_models" in experiments:
-            experiments.remove("num_devices_vs_num_models")
-
-    print(f"The following experiments will run: {experiments}")
 
     ##### goodput vs num_devices #####
     if "goodput_vs_num_devices" in experiments:
@@ -308,15 +240,9 @@
     #     print("=== Running #devices vs. #models ===")
     #     cases = []
 
-<<<<<<< HEAD
-        # We need more data points to generate a meaningful curve.
-        num_devices_list = [i for i in range(2, 65, 4)]
-        num_models_list = [i for i in range(8, 97, 8)]
-=======
     #     # We need more data points to generate a meaningful curve.
     #     num_devices_list = [i for i in range(2, 65, 4)]
     #     num_models_list = [i for i in range(8, 97, 2)]
->>>>>>> d074e500
 
     #     for num_models in num_models_list:
     #         for num_devices in num_devices_list:
@@ -330,17 +256,6 @@
     #                 print(f"Skip the case num_devices = {num_devices} and num_models = {num_models} "
     #                       f"because the goodput will be less than 66%.")
 
-<<<<<<< HEAD
-                for policy_name in policies:
-                    new_arrival_process_kwargs = {"rate_scale": num_models / fixed_num_models * fixed_rate_scale,
-                                                  "cv_scale": fixed_cv_scale,
-                                                  "trace_dir": args.trace_dir}
-                    cases.append(EqualModelCase(
-                        num_devices, mem_budget, model_type, num_models,
-                        total_rate, rate_distribution,
-                        arrival_process, new_arrival_process_kwargs,
-                        fixed_slo_scale, duration, policy_name))
-=======
     #             for policy_name in policies:
     #                 new_arrival_process_kwargs = {"rate_scale": num_models / fixed_num_models * 4,
     #                                           "cv_scale": fixed_cv_scale,
@@ -350,7 +265,6 @@
     #                     total_rate, rate_distribution,
     #                     arrival_process, new_arrival_process_kwargs,
     #                     fixed_slo_scale, duration, policy_name))
->>>>>>> d074e500
 
     #     run_equal_model_cases(cases, exp_name="num_devices_vs_num_models",
     #                           output_file=output_file,
