import argparse
import os
from datetime import datetime

from alpa_serve.util import GB
from benchmarks.alpa.equal_model_case import EqualModelCase, run_equal_model_cases
from equal_model_suite import synthetic_suite, azure_v1_suite, azure_v2_suite


if __name__ == "__main__":
    parser = argparse.ArgumentParser()
    parser.add_argument("--exp-name", type=str, default="")
    parser.add_argument("--output", type=str, default="res_various_metrics.tsv")
    parser.add_argument("--parallel", action="store_true")
    parser.add_argument("--mode", choices=["simulate", "run"],
                        default="simulate")
    parser.add_argument("--trace-dir", type=str, default="~/azure_v2.pkl")
    parser.add_argument("--exp-ids", type=str, default="all",
                        choices=["all", "goodput_vs_num_devices", "goodput_vs_num_models",
                              "goodput_vs_slo", "goodput_vs_rate", "goodput_vs_cv",
                              "num_devices_vs_num_models"])
    parser.add_argument("--model-type", type=str, default="bert-1.3b",
                        choices=["bert-1.3b", "bert-2.6b", "bert-6.7b", "bert-103.5b"])
    parser.add_argument("--mem-budget", type=int, default=13)
    parser.add_argument("--workload", type=str, default="synthetic",
                        choices=["synthetic", "azure_v1", "azure_v2"])
    parser.add_argument("--rate-distribution", choices=["uniform", "power_law"],
                        default="power_law")
    parser.add_argument("--rate", type=float, default=64)
    parser.add_argument("--cv", type=float, default=4)
    parser.add_argument('--duration', type=float, default=200)

    args = parser.parse_args()

    model_type = args.model_type
    mem_budget = args.mem_budget * GB

    # choices: {"sr-greedy", "sr-ilp", "mp-ilp", "mp-greedy-2", "mp-greedy-8"}
    if model_type == "bert-103.5b":
        policies = ["mp-equal-16-1", "mp-equal-8-2", "mp-equal-4-4", "mp-equal-2-8", "mp-search"]
    else:
        policies = ["sr-greedy", "sr-replace-5400", "mp-search"]

    # workload config
    if args.workload == "synthetic":
        rate_distribution = args.rate_distribution
        total_rate = args.rate
        duration = args.duration

        arrival_process = "gamma"
        arrival_process_kwargs = {"cv": args.cv}

        fixed_num_devices, fixed_num_models, fixed_slo_scale, \
        fixed_rate_scale, fixed_cv_scale, \
        num_devices_list, num_models_list, slo_scales, \
        rate_list, cv_list, rate_scales, cv_scales = synthetic_suite[model_type]
    elif args.workload == "azure_v1":
        # real trace does not need these config
        rate_distribution = None
        total_rate = -1
        duration = -1

        fixed_num_devices, fixed_num_models, fixed_slo_scale, \
        fixed_rate_scale, fixed_cv_scale, \
        num_devices_list, num_models_list, slo_scales, \
        rate_list, cv_list, rate_scales, cv_scales = azure_v1_suite[model_type]

        arrival_process = "azure_v1"
        arrival_process_kwargs = {"rate_scale": fixed_rate_scale,
                                  "cv_scale": fixed_cv_scale,
                                  "trace_dir": args.trace_dir}
    elif args.workload == "azure_v2":
        # real trace does not need these config
        rate_distribution = None
        total_rate = -1
        duration = -1

        fixed_num_devices, fixed_num_models, fixed_slo_scale, \
        fixed_rate_scale, fixed_cv_scale, \
        num_devices_list, num_models_list, slo_scales, \
        rate_list, cv_list, rate_scales, cv_scales = azure_v2_suite[model_type]

        arrival_process = "azure_v2"
        arrival_process_kwargs = {"rate_scale": fixed_rate_scale,
                                  "cv_scale": fixed_cv_scale,
                                  "trace_dir": args.trace_dir}
    else:
        raise ValueError("Unsupported workload!")

    # output file
    if args.output.endswith(".tsv"):
        output_file_name = args.output
    else:
        output_file_name = args.output + ".tsv"

    if args.exp_name:
        os.makedirs(args.exp_name, exist_ok=True)
        output_file = os.path.join(os.path.dirname(os.path.realpath(__file__)),
                                   args.exp_name, output_file_name)
    else:
        output_folder = datetime.now().strftime('%Y-%m-%d-%H-%M-%S')
        os.makedirs(output_folder, exist_ok=True)
        output_file = os.path.join(os.path.dirname(os.path.realpath(__file__)),
                                   output_folder, output_file_name)

    # parse exp ids:
    if args.exp_ids == "all":
        experiments = ["goodput_vs_num_devices", "goodput_vs_num_models", "goodput_vs_slo",
                       "goodput_vs_rate", "goodput_vs_cv", "num_devices_vs_num_models"]
    else:
        assert args.exp_ids in ["goodput_vs_num_devices", "goodput_vs_num_models", "goodput_vs_slo",
                                "goodput_vs_rate", "goodput_vs_cv", "num_devices_vs_num_models"]
        experiments = [args.exp_ids]


    ##### goodput vs num_devices #####
    if "goodput_vs_num_devices" in experiments:
        print("=== Running goodput vs. #devices ===")
        exp_name = "goodput_vs_num_devices"
        cases = []
        for num_devices in num_devices_list:
            for policy_name in policies:
                cases.append(EqualModelCase(exp_name,
                    num_devices, mem_budget, model_type, fixed_num_models,
                    total_rate, rate_distribution,
                    arrival_process, arrival_process_kwargs,
                    fixed_slo_scale, duration, policy_name))

<<<<<<< HEAD
        if len(cases) > 0:
            run_equal_model_cases(cases, exp_name="goodput_vs_num_devices",
                                  output_file=output_file,
                                  mode=args.mode, parallel=args.parallel)

=======
>>>>>>> 42738be6
    #### goodput vs num_models #####
    if "goodput_vs_num_models" in experiments:
        print("=== Running goodput vs. #models ===")
        exp_name = "goodput_vs_num_models"
        cases = []
        for num_models in num_models_list:
            for policy_name in policies:
                # Note(Hao): we need to scale the rate as well to keep the total traffic unchanged.
                # when num_model = fix_num_models / 4, the total cluster rate is 1 q/s.
                if args.workload == "synthetic":
                    cases.append(EqualModelCase(exp_name,
                        fixed_num_devices, mem_budget, model_type, num_models,
                        total_rate * num_models / fixed_num_models, rate_distribution,
                        arrival_process, arrival_process_kwargs,
                        fixed_slo_scale, duration, policy_name))
                else:
                    scale_factor = num_models / fixed_num_models
                    new_arrival_process_kwargs = {"rate_scale": scale_factor * fixed_rate_scale,
                                                  "cv_scale": fixed_cv_scale,
                                                  "trace_dir": args.trace_dir}
                    cases.append(EqualModelCase(exp_name,
                        fixed_num_devices, mem_budget, model_type, num_models,
                        total_rate, rate_distribution,
                        arrival_process, new_arrival_process_kwargs,
                        fixed_slo_scale, duration, policy_name))

<<<<<<< HEAD
        if len(cases) > 0:
            run_equal_model_cases(cases, exp_name="goodput_vs_num_models",
                                  output_file=output_file,
                                  mode=args.mode, parallel=args.parallel)

=======
>>>>>>> 42738be6
    #### goodput vs slo #####
    if "goodput_vs_slo" in experiments:
        print("=== Running goodput vs. SLO ===")
        exp_name = "goodput_vs_slo"
        cases = []
        for slo_scale in slo_scales:
            for policy_name in policies:
                cases.append(EqualModelCase(exp_name,
                    fixed_num_devices, mem_budget, model_type, fixed_num_models,
                    total_rate, rate_distribution,
                    arrival_process, arrival_process_kwargs,
                    slo_scale, duration, policy_name))

<<<<<<< HEAD
        if len(cases) > 0:
            run_equal_model_cases(cases, exp_name="goodput_vs_slo",
                                  output_file=output_file,
                                  mode=args.mode, parallel=args.parallel)

=======
>>>>>>> 42738be6
    #### goodput vs rate/rate_scale #####
    if "goodput_vs_rate" in experiments:
        if args.workload == "synthetic":
            print("=== Running goodput vs. rate ===")
            exp_name = "goodput_vs_rate"
            cases = []
            for new_rate in rate_list:
                for policy_name in policies:
                    cases.append(EqualModelCase(exp_name,
                        fixed_num_devices, mem_budget, model_type, fixed_num_models,
                        new_rate, rate_distribution,
                        arrival_process, arrival_process_kwargs,
                        fixed_slo_scale, duration, policy_name))
<<<<<<< HEAD

            if len(cases) > 0:
                run_equal_model_cases(cases, exp_name="goodput_vs_rate",
                                      output_file=output_file,
                                      mode=args.mode, parallel=args.parallel)
=======
>>>>>>> 42738be6
        else:
            print("=== Running goodput vs. rate_scale ===")
            exp_name = "goodput_vs_rate_scale"
            cases = []
            for rate_scale in rate_scales:
                for policy_name in policies:
                    arrival_process_kwargs = {"rate_scale": rate_scale,
                                            "cv_scale": fixed_cv_scale,
                                            "trace_dir": args.trace_dir}
                    cases.append(EqualModelCase(exp_name,
                        fixed_num_devices, mem_budget, model_type, fixed_num_models,
                        total_rate, rate_distribution,
                        arrival_process, arrival_process_kwargs,
                        fixed_slo_scale, duration, policy_name))

<<<<<<< HEAD
            if len(cases) > 0:
                run_equal_model_cases(cases, exp_name="goodput_vs_rate_scale",
                                      output_file=output_file,
                                      mode=args.mode, parallel=args.parallel)
=======
>>>>>>> 42738be6

    #### goodput vs cv/cv_scale #####
    if "goodput_vs_cv" in experiments:
        if args.workload == "synthetic":
            print("=== Running goodput vs. cv ===")
            exp_name = "goodput_vs_cv"
            cases = []
            for new_cv in cv_list:
                for policy_name in policies:
                    arrival_process_kwargs = {"cv": new_cv}
                    cases.append(EqualModelCase(exp_name,
                        fixed_num_devices, mem_budget, model_type, fixed_num_models,
                        total_rate, rate_distribution,
                        arrival_process, arrival_process_kwargs,
                        fixed_slo_scale, duration, policy_name))

<<<<<<< HEAD
            if len(cases) > 0:
                run_equal_model_cases(cases, exp_name="goodput_vs_cv",
                                      output_file=output_file,
                                      mode=args.mode, parallel=args.parallel)
=======
>>>>>>> 42738be6
        else:
            print("=== Running goodput vs. cv_scale ===")
            exp_name = "goodput_vs_cv_scale"
            cases = []
            for cv_scale in cv_scales:
                for policy_name in policies:
                    arrival_process_kwargs = {"rate_scale": fixed_rate_scale,
                                              "cv_scale": cv_scale,
                                              "trace_dir": args.trace_dir}
                    cases.append(EqualModelCase(exp_name,
                        fixed_num_devices, mem_budget, model_type, fixed_num_models,
                        total_rate, rate_distribution,
                        arrival_process, arrival_process_kwargs,
                        fixed_slo_scale, duration, policy_name))

<<<<<<< HEAD
            if len(cases) > 0:
                run_equal_model_cases(cases, exp_name="goodput_vs_cv_scale",
                                      output_file=output_file,
                                      mode=args.mode, parallel=args.parallel)
=======
    run_equal_model_cases(cases,
                          output_file=output_file,
                          mode=args.mode, parallel=args.parallel)
>>>>>>> 42738be6

    # ### model vs devices ###
    # if "num_devices_vs_num_models" in experiments:
    #     print("=== Running #devices vs. #models ===")
    #     cases = []

    #     # We need more data points to generate a meaningful curve.
    #     num_devices_list = [i for i in range(2, 65, 4)]
    #     num_models_list = [i for i in range(8, 97, 2)]

    #     for num_models in num_models_list:
    #         for num_devices in num_devices_list:
    #             if "1.3b" in model_type or "2.6b" in model_type:
    #                 if num_devices * 2 > num_models:
    #                     print(f"Skip the case num_devices = {num_devices} and num_models = {num_models} "
    #                           f"because the goodput will likely be 100%.")
    #                     continue
    #             model_size = float(model_type.split("-")[-1][:-1]) * 2
    #             if mem_budget / GB * num_devices < model_size * num_models * 2 / 3:
    #                 print(f"Skip the case num_devices = {num_devices} and num_models = {num_models} "
    #                       f"because the goodput will be less than 66%.")

    #             for policy_name in policies:
    #                 new_arrival_process_kwargs = {"rate_scale": num_models / fixed_num_models * 4,
    #                                           "cv_scale": fixed_cv_scale,
    #                                           "trace_dir": args.trace_dir}
    #                 cases.append(EqualModelCase(
    #                     num_devices, mem_budget, model_type, num_models,
    #                     total_rate, rate_distribution,
    #                     arrival_process, new_arrival_process_kwargs,
    #                     fixed_slo_scale, duration, policy_name))

    #     run_equal_model_cases(cases, exp_name="num_devices_vs_num_models",
    #                           output_file=output_file,
    #                           mode=args.mode, parallel=args.parallel)<|MERGE_RESOLUTION|>--- conflicted
+++ resolved
@@ -126,14 +126,7 @@
                     arrival_process, arrival_process_kwargs,
                     fixed_slo_scale, duration, policy_name))
 
-<<<<<<< HEAD
-        if len(cases) > 0:
-            run_equal_model_cases(cases, exp_name="goodput_vs_num_devices",
-                                  output_file=output_file,
-                                  mode=args.mode, parallel=args.parallel)
-
-=======
->>>>>>> 42738be6
+
     #### goodput vs num_models #####
     if "goodput_vs_num_models" in experiments:
         print("=== Running goodput vs. #models ===")
@@ -160,14 +153,7 @@
                         arrival_process, new_arrival_process_kwargs,
                         fixed_slo_scale, duration, policy_name))
 
-<<<<<<< HEAD
-        if len(cases) > 0:
-            run_equal_model_cases(cases, exp_name="goodput_vs_num_models",
-                                  output_file=output_file,
-                                  mode=args.mode, parallel=args.parallel)
-
-=======
->>>>>>> 42738be6
+
     #### goodput vs slo #####
     if "goodput_vs_slo" in experiments:
         print("=== Running goodput vs. SLO ===")
@@ -181,14 +167,7 @@
                     arrival_process, arrival_process_kwargs,
                     slo_scale, duration, policy_name))
 
-<<<<<<< HEAD
-        if len(cases) > 0:
-            run_equal_model_cases(cases, exp_name="goodput_vs_slo",
-                                  output_file=output_file,
-                                  mode=args.mode, parallel=args.parallel)
-
-=======
->>>>>>> 42738be6
+
     #### goodput vs rate/rate_scale #####
     if "goodput_vs_rate" in experiments:
         if args.workload == "synthetic":
@@ -202,14 +181,6 @@
                         new_rate, rate_distribution,
                         arrival_process, arrival_process_kwargs,
                         fixed_slo_scale, duration, policy_name))
-<<<<<<< HEAD
-
-            if len(cases) > 0:
-                run_equal_model_cases(cases, exp_name="goodput_vs_rate",
-                                      output_file=output_file,
-                                      mode=args.mode, parallel=args.parallel)
-=======
->>>>>>> 42738be6
         else:
             print("=== Running goodput vs. rate_scale ===")
             exp_name = "goodput_vs_rate_scale"
@@ -224,14 +195,7 @@
                         total_rate, rate_distribution,
                         arrival_process, arrival_process_kwargs,
                         fixed_slo_scale, duration, policy_name))
-
-<<<<<<< HEAD
-            if len(cases) > 0:
-                run_equal_model_cases(cases, exp_name="goodput_vs_rate_scale",
-                                      output_file=output_file,
-                                      mode=args.mode, parallel=args.parallel)
-=======
->>>>>>> 42738be6
+                        
 
     #### goodput vs cv/cv_scale #####
     if "goodput_vs_cv" in experiments:
@@ -247,14 +211,6 @@
                         total_rate, rate_distribution,
                         arrival_process, arrival_process_kwargs,
                         fixed_slo_scale, duration, policy_name))
-
-<<<<<<< HEAD
-            if len(cases) > 0:
-                run_equal_model_cases(cases, exp_name="goodput_vs_cv",
-                                      output_file=output_file,
-                                      mode=args.mode, parallel=args.parallel)
-=======
->>>>>>> 42738be6
         else:
             print("=== Running goodput vs. cv_scale ===")
             exp_name = "goodput_vs_cv_scale"
@@ -270,16 +226,9 @@
                         arrival_process, arrival_process_kwargs,
                         fixed_slo_scale, duration, policy_name))
 
-<<<<<<< HEAD
-            if len(cases) > 0:
-                run_equal_model_cases(cases, exp_name="goodput_vs_cv_scale",
-                                      output_file=output_file,
-                                      mode=args.mode, parallel=args.parallel)
-=======
     run_equal_model_cases(cases,
                           output_file=output_file,
                           mode=args.mode, parallel=args.parallel)
->>>>>>> 42738be6
 
     # ### model vs devices ###
     # if "num_devices_vs_num_models" in experiments:
