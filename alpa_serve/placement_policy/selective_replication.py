--- conflicted
+++ resolved
@@ -185,12 +185,8 @@
 
                 used_mem[d_id] += weight_mem[m_id]
                 model_set[d_id].add(m_id)
-<<<<<<< HEAD
                 burst_tolerance[m_id] += single_throughput[m_id] / (rate[m_id] + eps)
-=======
-                burst_tolerance[m_id] += single_throughput[m_id] / rate[m_id]
                 num_replicas[m_id] += 1
->>>>>>> 96a6cc01
 
         # Parse solution
         group_configs = []
