#pylint: disable=missing-class-docstring, raise-missing-from
"""Central controller"""
import asyncio
from collections import defaultdict, deque
import dataclasses
from enum import Enum, auto
import logging
import math
import os
import pickle
import socket
import threading
import time
from typing import Callable, List, Dict, Optional, Tuple, Any, Union

import numpy as np
import ray
from ray.actor import ActorHandle
from ray.util.scheduling_strategies import NodeAffinitySchedulingStrategy
from starlette.datastructures import QueryParams
from starlette.middleware.cors import CORSMiddleware
from starlette.requests import Request
import uvicorn

from alpa.api import init as alpa_init, shutdown as alpa_shutdown
from alpa_serve.http_util import (HTTPRequestWrapper, receive_http_body,
                                  Response, set_socket_reuse_port, ASGIHandler,
                                  build_starlette_request, new_port,
                                  RelayException, make_error_response)
from alpa_serve.util import build_logger, add_sync_method, enable_batching

logger = logging.getLogger(__file__)

CONTROLLER_NAME = "controller"
#SOCKET_REUSE_PORT_ENABLED = (os.environ.get("SERVE_SOCKET_REUSE_PORT_ENABLED",
#                                            "1") == "1")
SOCKET_REUSE_PORT_ENABLED = False


@dataclasses.dataclass
class CreateInfo:
    model_def: Any
    init_args: Optional[List] = None
    init_kwargs: Optional[Dict] = None

    def append_init_args(self,
                         init_args: Optional[List] = None,
                         init_kwargs: Optional[Dict] = None):
        return CreateInfo(
            self.model_def,
            (self.init_args if self.init_args else []) + (
                init_args if init_args else []),
            (self.init_kwargs if self.init_kwargs else {}).update(
                init_kwargs if init_kwargs else {}),
        )


@dataclasses.dataclass
class ModelInfo:
    create_info: CreateInfo
    group_ids: List[int]


@dataclasses.dataclass
class GroupInfo:
    manager: ActorHandle
    queue_size: int


class RequestStatus(Enum):
    WAIT = auto()
    EXEC = auto()
    DONE = auto()


@dataclasses.dataclass
class RequestInfo:
    status: RequestStatus
    submit_time: float
    slo: float
    request: Request
    response: dict


@ray.remote(num_cpus=1)
class GroupManager:

    def __init__(self, virtual_mesh_shape: Optional[Tuple[int]] = None):
        if virtual_mesh_shape:
            alpa_init(cluster="ray",
                      num_nodes=virtual_mesh_shape[0],
                      num_devices_per_node=virtual_mesh_shape[1])
        else:
            alpa_init(cluster="ray")

        # Dict[str -> object]
        self.replicas = {}

        # Dict[model_name -> Dict[batch_size -> List[stage_latency]]]
        self.latency_dict = defaultdict(dict)

        # Latency prediction
        self.request_clocks = [[0] * np.prod(virtual_mesh_shape)]
        self.request_starts = [0]
        self.request_stage_latency = [None]
        self.latency_scale = 1.0
        self.target_ratio = 0.98

        # Dict[str -> Deque]
        self.requests_queue = {}

        self.batch_configs = [2, 4, 8, 16]

        self.is_idle = True

        # Constants
        self.fixed_overhead = 0.004 # ray overhead

        self.logger = build_logger()

        # Constants
        self.fixed_overhead = 0.004

    def create_replica(self, name: str, create_info: CreateInfo):
        assert name not in self.replicas

        model_def, args, kwargs = (create_info.model_def, create_info.init_args,
                                   create_info.init_kwargs)
        args = args or []
        kwargs = kwargs or {}
        self.replicas[name] = model_def(*args, **kwargs)
        self.requests_queue[name] = deque()

        if hasattr(self.replicas[name], "get_latency_dict"):
            self.latency_dict[name] = self.replicas[name].get_latency_dict()
        else:
            self.latency_dict[name] = defaultdict(lambda: [0])

    def delete_replica(self, name: str):
        assert name in self.replicas
        del self.replicas[name]

    def check_slo(self, stage_latency, deadline):
        # Simulate clock
        req_stage_clock = []
        t = time.time() + self.fixed_overhead
        for i in range(len(stage_latency)):
            t = max(self.stage_clock[i], t) + stage_latency[i]
            req_stage_clock.append(t)
        ret_time = req_stage_clock[-1]

        if ret_time > deadline:
            return None
        else:
            return req_stage_clock

    def get_max_batch_under_slo(self, requests_queue, stage_latency):
        # Drop requests which will exceed deadline even run immediately alone
        while len(requests_queue):
            rq_info = requests_queue.popleft()
            ret = self.check_slo(stage_latency[1], rq_info.submit_time + rq_info.slo)
            if ret is None:
                rq_info.status = RequestStatus.DONE
                rq_info.response = {"rejected": True, "ts": {}}
            else:
                req_stage_clock = ret
                break

        # All the requests in queue are rejected
        if rq_info.status == RequestStatus.DONE:
            return []
        
        # Batch as much as we can
        choosed_bs = 1
        for bs in self.batch_configs:
            # remaining requests is not enough (no padding)
            if bs - 1 > len(requests_queue):
                break
            # check if violate slo
            ret = self.check_slo(stage_latency[bs], rq_info.submit_time + rq_info.slo)
            if ret is None:
                break
            choosed_bs = bs
            req_stage_clock = ret

        # Accept this request
        for i in range(len(stage_latency[choosed_bs])):
            self.stage_clock[i] = req_stage_clock[i]

        batch_rq_info = [rq_info]
        for _ in range(choosed_bs - 1):
            batch_rq_info.append(requests_queue.popleft())

        return batch_rq_info

    def acquire_manager(self, interval):
        self.is_idle = False
        time.sleep(interval)
        self.is_idle = True

    async def handle_batched_requests(self, name: str):
        batch_rq_info = self.get_max_batch_under_slo(self.requests_queue[name], self.latency_dict[name])

        if not batch_rq_info:
            # all requests in queue violate SLO
            return

        for rq_info in batch_rq_info:
            rq_info.status = RequestStatus.EXEC

        batch_requests = [rq_info.request for rq_info in batch_rq_info]
        # thd = threading.Thread(target=self.acquire_manager, args=(self.latency_dict[name][len(batch_requests)][0],))
        # thd.start()
        self.is_idle = False
        try:
            response = await self.replicas[name].handle_request(batch_requests)
            for rq_info, res in zip(batch_rq_info, response):
                rq_info.status = RequestStatus.DONE
                rq_info.response = res
        except Exception as e:  # pylint: disable=broad-except
            for rq_info in batch_rq_info:
                rq_info.status = RequestStatus.DONE
                rq_info.response = RelayException(e)
        self.is_idle = True
        # thd.join()

    async def handle_request(self, name: str, request_wrapper_bytes: bytes):
        if isinstance(request_wrapper_bytes, bytes):
            # The normal path
            enter_time = time.time()
            request_wrapper = pickle.loads(request_wrapper_bytes)
            request = build_starlette_request(request_wrapper)
            request.scope["ts"].append(("b", enter_time))
            obj = await request.json()
            assert "slo" in obj, "client must provide SLO"

            if enable_batching:
                rq_info = RequestInfo(RequestStatus.WAIT, obj["submit_time"], obj["slo"], request, None)
                self.requests_queue[name].append(rq_info)
                if self.is_idle:
                    await self.handle_batched_requests(name)
                    if rq_info.status == RequestStatus.DONE:
                        return rq_info.response

                while True:
                    # The performance is sensitive to this sleep interval
                    await asyncio.sleep(0.001)
                    if rq_info.status == RequestStatus.DONE:
                        return rq_info.response

                    # If the request queue is only consumed when new request comes,
                    # the system may starve. To avoid this, the request in the
                    # queue also serve as consumer who is responsible to batch requests
                    # when idle meshgroup is available. This code is crucial for performance.
                    if self.is_idle and rq_info.status == RequestStatus.WAIT:
                        await self.handle_batched_requests(name)
                        if rq_info.status == RequestStatus.DONE:
                            return rq_info.response
            else:
                # check if violate slo
                stage_latency = self.latency_dict[name][1]
<<<<<<< HEAD
                req_stage_clock = self.check_slo(stage_latency, obj["submit_time"] + obj["slo"])

                # Drop this request if it will exceed deadline
                if req_stage_clock is None:
=======

                # Simulate clock
                start_time = t = time.time()
                req_stage_clock = []
                for i in range(len(stage_latency)):
                    t = max(self.request_clocks[-1][i], t) + stage_latency[i] * self.latency_scale
                    req_stage_clock.append(t)
                ret_time = req_stage_clock[-1]

                # Drop this request if it will exceed deadline
                if ret_time + self.fixed_overhead > obj["submit_time"] + obj["slo"]:
>>>>>>> 547a6361
                    return {
                        "rejected": True,
                        "ts": request.scope["ts"],
                    }

                # Accept this request
                clock_idx = len(self.request_clocks)
                self.request_clocks.append(req_stage_clock)
                self.request_starts.append(start_time)
                self.request_stage_latency.append(stage_latency)
            else:
                ret_time = None
        else:
            # A debug path for the API compatbility with simulator
<<<<<<< HEAD
            request = request_wrapper_bytes
=======
            request = request_wrapper
            ret_time = None
>>>>>>> 547a6361

        # Only for no-batching and debug path, i.e. batching case should never achieve here
        try:
<<<<<<< HEAD
            rets = await self.replicas[name].handle_request([request])
            return rets[0]
=======
            ret = await self.replicas[name].handle_request(request)
>>>>>>> 547a6361
        except Exception as e:  # pylint: disable=broad-except
            ret = RelayException(e)

        if ret_time is not None:
            # Adjust the clock estimation
            actual_runtime = time.time() - start_time
            predicted_runtime = ret_time - start_time
            ratio = actual_runtime / predicted_runtime

            if ratio > 3 or ratio < 0.3:
                self.logger.warning("The error of latency estimation is too high.")

            lr = 0.2 if ratio > self.target_ratio else 0.1
            self.latency_scale += lr * (ratio - self.target_ratio)

            # Recompute all clock estimations
            delta = time.time() - self.request_clocks[clock_idx][i]
            for i in range(len(stage_latency)):
                self.request_clocks[clock_idx][i] += delta
            clock_idx += 1
            while clock_idx < len(self.request_clocks):
                t = self.request_starts[clock_idx]
                stage_latency = self.request_stage_latency[clock_idx]
                for i in range(len(stage_latency)):
                    t = (max(self.request_clocks[clock_idx-1][i], t) +
                         stage_latency[i] * self.latency_scale)
                    self.request_clocks[clock_idx][i] = t
                clock_idx += 1

        return ret

    def shutdown(self):
        del self.replicas
        alpa_shutdown()


@ray.remote(num_cpus=0)
class Controller:

    def __init__(self,
                 host: str,
                 port: int,
                 root_path: str,
                 ssl_keyfile: Optional[str] = None,
                 ssl_certfile: Optional[Union[str, os.PathLike]] = None):
        self.host = host
        self.port = port
        self.root_path = root_path
        self.ssl_keyfile = ssl_keyfile
        self.ssl_certfile = ssl_certfile

        # Controller metadata
        self.manager_lock = defaultdict(asyncio.Lock)

        # Dict[str -> ModelInfo]
        self.model_info = {}
        # Dict[int -> GroupInfo]
        self.group_info = {}

        self.logger = build_logger()

        self.group_manager_class = GroupManager

        # Http server
        self.server = None
        self.setup_complete = asyncio.Event()
        self.http_server_task = asyncio.create_task(self.run_http_server())

    async def create_mesh_group_manager(
            self,
            group_id: int,
            virtual_mesh_shape: Optional[Tuple[int]] = None,
            num_gpus: int = 0):
        assert group_id not in self.group_info, (
            f"Mesh group {group_id} is already launched")
        self.logger.info(f"Create mesh group manager {group_id} with "
                         f"shape={virtual_mesh_shape}")
        manager = (self.group_manager_class.options(
            name=f"mesh_group_manager_{group_id}",
            num_gpus=num_gpus).remote(virtual_mesh_shape))
        self.group_info[group_id] = GroupInfo(manager=manager, queue_size=0)

    async def register_model(self,
                             name: str,
                             model_def: Callable,
                             init_args: Optional[List] = None,
                             init_kwargs: Optional[Dict] = None,
                             override: bool = False):
        async with self.manager_lock[name]:
            if name in self.model_info:
                if override:
                    for group_id in self.model_info[name].group_ids:
                        await self.group_info[group_id
                            ].manager.delete_replica.remote(name)
                else:
                    raise ValueError(f"Model {name} is already registered")

            self.model_info[name] = ModelInfo(
                CreateInfo(model_def, init_args, init_kwargs), [])

    async def create_replica(self,
                             name: str,
                             group_id: int,
                             append_init_args: Optional[List] = None,
                             append_init_kwargs: Optional[Dict] = None):
        async with self.manager_lock[name]:
            assert group_id in self.group_info, (
                f"Group {group_id} does not exist")
            model_info = self.model_info[name]
            manager = self.group_info[group_id].manager
            assert group_id not in model_info.group_ids
            create_info = model_info.create_info.append_init_args(
                append_init_args, append_init_kwargs)

            self.logger.info(f"Create replica of {name} on group {group_id}")
            model_info.group_ids.append(group_id)
        await manager.create_replica.remote(name, create_info)

    def select_group_id(self, group_ids):
        # choose meshgroup with shorsted queue length
        min_id = -1
        min_size = math.inf
        for group_id in group_ids:
            if self.group_info[group_id].queue_size < min_size:
                min_size = self.group_info[group_id].queue_size
                min_id = group_id
        assert min_id != -1
        return min_id

    async def handle_request(self, request):
        name = request.model_name

        assert name in self.model_info, (
            f"Model '{name}' is not registered.")
        model_info = self.model_info[name]
        assert model_info.group_ids, (
            f"No replica of model '{name}' is created.")

        # Dispatch
        group_id = self.select_group_id(model_info.group_ids)
        manager = self.group_info[group_id].manager

        self.group_info[group_id].queue_size += 1
        response = await manager.handle_request.remote(name, request)
        self.group_info[group_id].queue_size -= 1

        return response

    async def handle_asgi(self, scope, receive, send):
        scope["ts"] = [("a", time.time())]
        assert scope["type"] == "http"

        # Receive request
        http_body_bytes = await receive_http_body(scope, receive, send)
        request_wrapper = HTTPRequestWrapper(scope, http_body_bytes)

        # Route
        try:
            request = build_starlette_request(request_wrapper)
            obj = await request.json()

            assert "model" in obj, "Model name is not specified in the request."
            name = obj["model"]

            assert name in self.model_info, (
                f"Model '{name}' is not registered.")
            model_info = self.model_info[name]
            assert model_info.group_ids, (
                f"No replica of model '{name}' is created.")

            # Dispatch
            group_id = self.select_group_id(model_info.group_ids)
            
            requests_wrapper_bytes = pickle.dumps(request_wrapper)
            manager = self.group_info[group_id].manager

            self.group_info[group_id].queue_size += 1
            response = await manager.handle_request.remote(
                name, requests_wrapper_bytes)
            self.group_info[group_id].queue_size -= 1

            if isinstance(response, RelayException):
                response = make_error_response(response)
                status_code = 400
            else:
                status_code = 200
        except Exception as e:  # pylint: disable=broad-except
            response = make_error_response(e)
            status_code = 400

        await Response(response,
                       status_code=status_code).send(scope, receive, send)

    def get_info(self):
        return {
            "host": self.host,
            "port": self.port,
            "root_path": self.root_path,
        }

    ##### HTTP related functions #####
    async def ready(self):
        """Returns when HTTP proxy is ready to serve traffic.
        Or throw exception when it is not able to serve traffic.
        """
        done_set, _ = await asyncio.wait(
            [
                # Either the HTTP setup has completed.
                # The event is set inside self.run.
                self.setup_complete.wait(),
                # Or self.run errored.
                self.http_server_task,
            ],
            return_when=asyncio.FIRST_COMPLETED,
        )

        # Return None, or re-throw the exception from self.running_task.
        return await done_set.pop()

    async def run_http_server(self):
        sock = socket.socket()
        if SOCKET_REUSE_PORT_ENABLED:
            set_socket_reuse_port(sock)

        try:
            sock.bind((self.host, self.port))
        except OSError:
            # The OS failed to bind a socket to the given host and port.
            raise ValueError(
                f"Failed to bind HTTP proxy to '{self.host}:{self.port}'."
                f"Please make sure your http-host and http-port are "
                f"specified correctly.")

        # Note(simon): we have to use lower level uvicorn Config and Server
        # class because we want to run the server as a coroutine. The only
        # alternative is to call uvicorn.run which is blocking.
        app = ASGIHandler(self)
        #app = CORSMiddleware(
        #    app,
        #    allow_origins=["*"],
        #    allow_methods=["*"],
        #    allow_headers=["*"],
        #)

        config = uvicorn.Config(
            app,
            host=self.host,
            port=self.port,
            root_path=self.root_path,
            lifespan="off",
            access_log=False,
            ssl_keyfile=self.ssl_keyfile,
            ssl_certfile=self.ssl_certfile,
        )
        self.server = uvicorn.Server(config=config)

        # TODO(edoakes): we need to override install_signal_handlers here
        # because the existing implementation fails if it isn't running in
        # the main thread and uvicorn doesn't expose a way to configure it.
        self.server.install_signal_handlers = lambda: None

        self.setup_complete.set()
        await self.server.serve(sockets=[sock])

    async def shutdown(self):
        if self.server is not None:
            self.server.should_exit = True
        tasks = []
        for g in self.group_info.values():
            tasks.append(g.manager.shutdown.remote())
        await asyncio.sleep(0.5)
        await asyncio.gather(*tasks)


def run_controller(host,
                   port=None,
                   root_path="/",
                   name=CONTROLLER_NAME,
                   ssl_keyfile: Optional[str] = None,
                   ssl_certfile: Optional[Union[str, os.PathLike]] = None):
    """Launch a controller"""
    controller = Controller.options(
        name=name,
        scheduling_strategy=NodeAffinitySchedulingStrategy(
            node_id=ray.get_runtime_context().node_id,
            soft=False,
        )).remote(
            host=host,
            port=port or new_port(),
            root_path=root_path,
            ssl_keyfile=ssl_keyfile,
            ssl_certfile=ssl_certfile,
        )
    ray.get(controller.ready.remote())

    add_sync_method(controller, ["create_replica", "create_mesh_group_manager"])
    return controller<|MERGE_RESOLUTION|>--- conflicted
+++ resolved
@@ -259,24 +259,10 @@
             else:
                 # check if violate slo
                 stage_latency = self.latency_dict[name][1]
-<<<<<<< HEAD
                 req_stage_clock = self.check_slo(stage_latency, obj["submit_time"] + obj["slo"])
 
                 # Drop this request if it will exceed deadline
                 if req_stage_clock is None:
-=======
-
-                # Simulate clock
-                start_time = t = time.time()
-                req_stage_clock = []
-                for i in range(len(stage_latency)):
-                    t = max(self.request_clocks[-1][i], t) + stage_latency[i] * self.latency_scale
-                    req_stage_clock.append(t)
-                ret_time = req_stage_clock[-1]
-
-                # Drop this request if it will exceed deadline
-                if ret_time + self.fixed_overhead > obj["submit_time"] + obj["slo"]:
->>>>>>> 547a6361
                     return {
                         "rejected": True,
                         "ts": request.scope["ts"],
@@ -291,21 +277,13 @@
                 ret_time = None
         else:
             # A debug path for the API compatbility with simulator
-<<<<<<< HEAD
             request = request_wrapper_bytes
-=======
-            request = request_wrapper
             ret_time = None
->>>>>>> 547a6361
 
         # Only for no-batching and debug path, i.e. batching case should never achieve here
         try:
-<<<<<<< HEAD
             rets = await self.replicas[name].handle_request([request])
             return rets[0]
-=======
-            ret = await self.replicas[name].handle_request(request)
->>>>>>> 547a6361
         except Exception as e:  # pylint: disable=broad-except
             ret = RelayException(e)
 
