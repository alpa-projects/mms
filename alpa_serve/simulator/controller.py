--- conflicted
+++ resolved
@@ -134,47 +134,6 @@
         manager = (self.group_manager_class.options(
             name=f"mesh_group_manager_{group_id}",
             num_gpus=num_gpus).remote(virtual_mesh_shape))
-<<<<<<< HEAD
-        self.group_info[group_id] = GroupInfo(manager=manager, queue_size=0)
-
-    @async_to_sync
-    async def register_model(self,
-                             name: str,
-                             model_def: Callable,
-                             init_args: Optional[List] = None,
-                             init_kwargs: Optional[Dict] = None,
-                             override: bool = False):
-        async with self.manager_lock[name]:
-            if name in self.model_info:
-                if override:
-                    for group_id in self.model_info[name].group_ids:
-                        await self.group_info[group_id
-                            ].manager.delete_replica.remote(name)
-                else:
-                    raise ValueError(f"Model {name} is already registered")
-
-            self.model_info[name] = ModelInfo(
-                CreateInfo(model_def, init_args, init_kwargs), [])
-
-    @async_to_sync
-    async def create_replica(self,
-                             name: str,
-                             group_id: int,
-                             append_init_args: Optional[List] = None,
-                             append_init_kwargs: Optional[Dict] = None):
-        async with self.manager_lock[name]:
-            assert group_id in self.group_info, (
-                f"Group {group_id} does not exist")
-            model_info = self.model_info[name]
-            manager = self.group_info[group_id].manager
-            assert group_id not in model_info.group_ids
-            create_info = model_info.create_info.append_init_args(
-                append_init_args, append_init_kwargs)
-
-            self.logger.debug(f"Create replica of {name} on group {group_id}")
-            model_info.group_ids.append(group_id)
-        await manager.create_replica.remote(name, create_info)
-=======
         self.group_info[group_id] = GroupInfo(
             manager=manager, queue_size=0, num_total_requests=0)
 
@@ -211,7 +170,6 @@
         self.logger.info(f"Create replica of {name} on group {group_id}")
         model_info.group_ids.append(group_id)
         manager.create_replica.remote(name, create_info)
->>>>>>> 96a6cc01
 
     def select_group_id(self, group_ids):
         min_id = -1
