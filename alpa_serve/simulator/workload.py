"""Workload definition"""
from abc import ABC, abstractmethod
from collections import defaultdict, namedtuple
import dataclasses
import random
from typing import Any, List, Sequence, Dict, Optional

import numpy as np

from alpa_serve.simulator.util import MMPPSampler
from alpa_serve.util import to_str_round, eps


DEFAULT_WARMUP = 10


@dataclasses.dataclass
class Request:
    """A single request."""
    model_name: str
    data: Any
    slo: Optional[float]
    idx: int
    time_stamp: Dict            # debug only
    submit_time: float = None   # This will be filled later


PerModelStatsResult = namedtuple("PerModelStatsResult",
        ("name", "num_requests", "goodput", "throughput",
         "latency_mean", "latency_std", "latency_p90", "latency_p99"))

PerDeviceStatsResult = namedtuple("PerDeviceStatsResult", ("num_requests",))


@dataclasses.dataclass
class StatsResult:
    per_model_stats: List[PerModelStatsResult]
    group_num_requests: List[int]
    goodput: float
    latency_mean: float
    num_requests: int
    request_rate: float


class ArrivalProcess(ABC):
    @abstractmethod
    def rate(self):
        """Return the mean arrival rate."""
        raise NotImplementedError()

    @abstractmethod
    def cv(self):
        """Return the coefficient of variation of the gap between
        the requests."""
        raise NotImplementedError()

    @abstractmethod
    def generate_arrivals(self, start: float, duration: float,
                          seed: int = 0):
        raise NotImplementedError()

    @abstractmethod
    def generate_workload(self, model_name: str, start: float,
                          duration: float, slo: Optional[float] = None,
                          seed: int = 0):
        """Generate a workload with the arrival process.

        Args:
            model_name (str): Name of the model.
            start (float): The start time of the workload.
            duration (float): The duration of the workload.
            slo (Optional[float]): The service level objective of each model.
            seed (int): The random seed.
        """
        raise NotImplementedError()

    def __str__(self):
        return (f"{self.__class__.__name__}("
                f"rate={self.rate()}, "
                f"cv={self.cv()})")

    def params(self):
        return self.rate(), self.cv()


class DeterministicProcess(ArrivalProcess):
    """Deterministic arrival process."""
    def __init__(self, arrival_rate: float):
        """Create a deterministic arrival process.

        Args:
            arrival_rate (float): The arrival rate of the process. The gap
                between the requests is 1 / arrival_rate seconds.
        """
        self.rate_ = arrival_rate

    def rate(self):
        return self.rate_

    def cv(self):
        return 0

    def generate_workload(self, model_name: str, start: float,
                          duration: float, slo: Optional[float] = None,
                          seed: int = 0):
        n_requests = int(duration * self.rate_)
        interval = 1 / self.rate_
        ticks = [start + i * interval for i in range(n_requests)]
        return Workload(ticks, [
            Request(model_name, None, slo, i, {}) for i in range(n_requests)])


class GammaProcess(ArrivalProcess):
    """Gamma arrival process."""
    def __init__(self, arrival_rate: float, cv: float):
        """Initialize a gamma arrival process.

        Args:
            arrival_rate: mean arrival rate.
            cv: coefficient of variation. When cv == 1, the arrival process is
                Poisson process.
        """
        self.rate_ = arrival_rate
        self.cv_ = cv
        self.shape = 1 / (cv * cv)
        self.scale = cv * cv / arrival_rate

    def rate(self):
        return self.rate_

    def cv(self):
        return self.cv_

    def generate_arrivals(self, start: float, duration: float, seed: int = 0):
        np.random.seed(seed)

        batch_size = max(int(self.rate_ * duration * 1.2), 1)
        intervals = np.random.gamma(self.shape, self.scale, size=batch_size)
        pt = 0

        ticks = []
        cur = start + intervals[0]
        end = start + duration
        while cur < end:
            ticks.append(cur)

            pt += 1
            if pt >= batch_size:
                intervals = np.random.gamma(self.shape, self.scale, size=batch_size)
                pt = 0

            cur += intervals[pt]

        return ticks

    def generate_workload(self, model_name: str, start: float,
                          duration: float, slo: Optional[float] = None,
                          seed: int = 0):
        ticks = self.generate_arrivals(start, duration, seed)
        return Workload(ticks, [
            Request(model_name, None, slo, i, {}) for i in range(len(ticks))])


class PoissonProcess(GammaProcess):
    """Poisson arrival process."""

    def __init__(self, arrival_rate: float):
        """Initialize a Poisson arrival process.

        Args:
            arrival_rate: The mean arrival rate.
        """
        super().__init__(arrival_rate, 1)


class UniformMMPP(ArrivalProcess):
    """Markov Modulated Poisson Process (MMPP), where the transition
    probability among the states of the Markov chain is uniform
    across all states.

    MMPP is a generalization of the Poisson process where the request rate
    changes over time. An m-state MMPP can be viewed as m independent
    Poisson processes with different request rates. A switch governed by
    an m-state Markov chain determines which of m request processes is
    active, i.e., the one in accordance with which requests are generated.
    The duration staying on each state is exponentially distributed with
    the provided mean duration of each state. In this simplified unifrom
    case, we assume the transition probability among the states of the
    Markov chain is uniform across all states (i.e., each state will
    transit to another state with equal probability across all other
    states).
    """
    def __init__(self, state_durations: Sequence[float],
                 state_request_rates: Sequence[float]):
        """Initialize a uniform MMPP.

        Args:
            state_durations: The duration of each state.
            state_request_rates: The request rate of each state.
        """
        self.state_durations = np.array(state_durations)
        self.state_request_rates = np.array(state_request_rates)
        assert len(self.state_durations) == len(self.state_request_rates)
        self.mean_arrival_rate = (np.sum(self.state_durations
                                         * self.state_request_rates)
                                  / np.sum(self.state_durations))

    def rate(self):
        return self.mean_arrival_rate

    def cv(self):
        return None

    def generate_workload(self, model_name: str, start: float,
                          duration: float, slo: Optional[float] = None,
                          seed: int = 0):
        np.random.seed(seed)
        random.seed(seed)
        n_requests = int(duration * self.mean_arrival_rate)
        sampler = MMPPSampler.unifrom_mmpp(self.state_durations,
                                           self.state_request_rates)
        ticks, _ = sampler.sample(n_requests)
        ticks = [start + t for t in ticks[1:]]
        return Workload(ticks, [
            Request(model_name, None, slo, i, {}) for i in range(n_requests)])


class ParetoProcess:
    def __init__(self, shape, scale, loc = 0.0):
        self.shape = shape
        self.scale = scale
        self.loc = loc

    def generate_arrivals(self, start: float, duration: float, seed: int = 0):
        from scipy.stats import pareto

        rs = np.random.RandomState(seed)
        ticks = []
        cur = start
        end = start + duration
        while cur < end:
            cur += pareto.rvs(self.shape, loc = self.loc, scale = self.scale, random_state=rs) - 1.0
            ticks.append(cur)
        return ticks

    def generate_workload(self, model_name: str, start: float,
                          duration: float, slo: Optional[float] = None,
                          seed: int = 0):
        ticks = self.generate_arrivals(start, duration, seed)
        return Workload(ticks, [
            Request(model_name, None, slo, i, {}) for i in range(len(ticks))])

    def rate(self):
        """TODO(Hao): this is wrong."""
        return 1.0

    def cv(self):
        """TODO(Hao): this is wrong."""
        return 1.0

    def params(self):
        return self.rate(), self.cv()


class Workload:
    """A sorted list of requests."""

    def __init__(self, arrivals: List[float], requests: List[Request]):
        assert len(arrivals) == len(requests)

        self.arrivals = np.array(arrivals)
        self.requests = requests

        self.enable_simulator_cache = False
        self.cached_data = None

        if len(self.arrivals) > 1:
            intervals = self.arrivals[1:] - self.arrivals[:-1]
            self.rate = 1 / (np.mean(intervals) + eps)
            self.cv = np.std(intervals) * self.rate
        else:
            self.rate = 0
            self.cv = 0

    def compute_stats(self, start: Sequence[float], finish: Sequence[float],
                      good: Sequence[bool], warmup: float,
                      compute_per_model_stats: bool = True):
        """Compute the statistics of serving results."""
        # Skip the first and last `warmup` seconds
<<<<<<< HEAD
        skip = int(warmup / (self.arrivals[-1] - self.arrivals[0]) * len(self.arrivals))
        if skip > 0:
            start = start[skip:-skip]
            finish = finish[skip:-skip]
            good = good[skip:-skip]
=======
        if len(self.arrivals) > 1:
            skip = int(warmup / (self.arrivals[-1] - self.arrivals[0]) * len(self.arrivals))
            start = np.asarray(start[skip:-skip])
            finish = np.asarray(finish[skip:-skip])
            good = np.asarray(good[skip:-skip])
>>>>>>> d074e500

        if not compute_per_model_stats:
            return StatsResult(None, None, np.mean(good), np.mean(finish - start),
                               len(start), len(start) / (start[-1] - start[0]))

        # Compute stats per model
        model_indices = defaultdict(list)
        for i in range(skip, len(self.arrivals) - skip):
            model_indices[self.requests[i].model_name].append(i - skip)

        names = list(model_indices.keys())
        names.sort(key=lambda name: len(model_indices[name]))

        stats = []
        total_start = 1e20
        total_end = 0
        for name in names:
            indices = np.asarray(model_indices[name], dtype=np.int32)
            tmp_good = np.asarray(good[indices], dtype=bool)
            tmp_start = start[indices][tmp_good]
            tmp_finish = finish[indices][tmp_good]

            # Compute stats
            goodput = np.mean(tmp_good)
            if goodput > 0:
                throughput = len(tmp_start) / (tmp_finish[-1] - tmp_start[0])
                latency = tmp_finish - tmp_start
            else:
                throughput = 0
                latency = [0]

            sorted_latency = np.sort(latency)
            latency_p90 = sorted_latency[int(0.90 * len(sorted_latency))]
            latency_p99 = sorted_latency[int(0.99 * len(sorted_latency))]

            stats.append(PerModelStatsResult(
                name, len(indices), goodput, throughput,
                np.mean(latency), np.std(latency),
                latency_p90, latency_p99))

            if len(indices) > 0:
                total_start = min(total_start, start[indices[0]])
                total_end = max(total_end, start[indices[-1]])

        return StatsResult(stats, None, np.mean(good), np.mean(finish - start),
                           len(start), len(start) / (start[-1] - start[0]))

    @staticmethod
    def print_stats(stats: StatsResult):
        """Print the statistics of serving results."""
        if stats.per_model_stats:
            print("--- per model ---")
            for stat in stats.per_model_stats:
                print(f"model: {stat.name}, #req: {stat.num_requests}")
                print(f"goodput: {stat.goodput*100:.2f} %, "
                      f"throughput: {stat.throughput:.2f} q/s, ")
                      #f"#bad: {int(stat.num_requests * (1-stat.goodput))}")
                print(f"latency mean: {stat.latency_mean*1e3:.2f} ms, "
                      f"std: {stat.latency_std*1e3:.2f} ms, "
                      f"p90: {stat.latency_p90*1e3:.2f} ms")
        if stats.group_num_requests is not None:
            print(f"per group #req: {stats.group_num_requests}")
        print("--- overall ---")
        print(f"total #req: {stats.num_requests}, "
              f"rate: {stats.request_rate:.2f} q/s")
        print(f"average goodput: {stats.goodput*100:.2f} %, "
              f"latency mean: {stats.latency_mean*1e3:.2f} ms")

    @classmethod
    def empty(cls):
        return cls([], [])

    @classmethod
    def merge(cls, *args):
        if len(args) == 1:
            return args[0]

        number = sum(len(x) for x in args)

        merged_arrivals = np.concatenate(tuple(x.arrivals for x in args))
        merged_requests = sum((x.requests for x in args), [])

        sorted_indices = np.argsort(merged_arrivals)

        arrivals = [None] * number
        requests = [None] * number

        for i, j in enumerate(sorted_indices):
            arrivals[i] = merged_arrivals[j]
            requests[i] = merged_requests[j]
            requests[i].idx = i

        return cls(arrivals, requests)

    def __getitem__(self, key):
        if isinstance(key, slice):
            arrivals = self.arrivals.__getitem__(key)
            requests = self.requests.__getitem__(key)
            return Workload(arrivals, requests)
        else:
            raise NotImplementedError()

    def __add__(self, other):
        return Workload.merge(self, other)

    def __len__(self):
        return len(self.arrivals)

    def __str__(self):
        return (f"Workload(len={len(self)}, "
                f"rate={self.rate:.2f}, "
                f"CV={self.cv:.2f}, "
                f"tstamps={to_str_round(self.arrivals[:20])} ...)")


if __name__ == "__main__":
    w1 = PoissonProcess(10).generate_workload("m", start=0, duration=1000, seed=0)
    print(w1)
    w2 = GammaProcess(10, 5).generate_workload("m", start=0, duration=1000, seed=0)
    print(w2)

    w3 = w1 + w2
    print(w3[::2])<|MERGE_RESOLUTION|>--- conflicted
+++ resolved
@@ -287,19 +287,12 @@
                       compute_per_model_stats: bool = True):
         """Compute the statistics of serving results."""
         # Skip the first and last `warmup` seconds
-<<<<<<< HEAD
-        skip = int(warmup / (self.arrivals[-1] - self.arrivals[0]) * len(self.arrivals))
-        if skip > 0:
-            start = start[skip:-skip]
-            finish = finish[skip:-skip]
-            good = good[skip:-skip]
-=======
         if len(self.arrivals) > 1:
             skip = int(warmup / (self.arrivals[-1] - self.arrivals[0]) * len(self.arrivals))
-            start = np.asarray(start[skip:-skip])
-            finish = np.asarray(finish[skip:-skip])
-            good = np.asarray(good[skip:-skip])
->>>>>>> d074e500
+            if skip > 0:
+                start = np.asarray(start[skip:-skip])
+                finish = np.asarray(finish[skip:-skip])
+                good = np.asarray(good[skip:-skip])
 
         if not compute_per_model_stats:
             return StatsResult(None, None, np.mean(good), np.mean(finish - start),
